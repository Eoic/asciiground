--- conflicted
+++ resolved
@@ -6,11 +6,7 @@
 const ascii = new ASCIIGround(canvas, {
     pattern: 'perlin',
     characters: ['.', ':', ';', '+', '*', '#'],
-<<<<<<< HEAD
     speed: 0.001,
-}).init();
-=======
-    speed: 0.01,
     direction: 'down',
     noiseScale: 0.1,
     fontSize: 16,
@@ -22,9 +18,7 @@
     frequency: 1,
     rainDensity: 0.9,
     rainDirection: 'vertical',
-    animated: true,
 });
->>>>>>> 2d3838aa
 
 window.switchPattern = (
     pattern: ASCIIGroundOptions['pattern'],
@@ -32,7 +26,7 @@
 ) => {
     ascii.updateOptions({
         pattern,
-        ...extraOptions
+        ...extraOptions,
     });
 };
 
@@ -46,12 +40,8 @@
     else ascii.startAnimation();
 };
 
-<<<<<<< HEAD
-ascii.startAnimation();
-=======
 window.resizeASCII = function () {
     ascii.resize(canvas.clientWidth, canvas.clientHeight);
 };
 
-ascii.start();
->>>>>>> 2d3838aa
+ascii.init();
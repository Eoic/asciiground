import { describe, it, expect, beforeEach, vi, afterEach } from 'vitest';
import { ASCIIGround, createFullPageBackground, type ASCIIGroundOptions } from '../index';

// Setup global mocks
const mockRequestAnimationFrame = vi.fn();
const mockCancelAnimationFrame = vi.fn();

Object.assign(globalThis, {
    requestAnimationFrame: mockRequestAnimationFrame,
    cancelAnimationFrame: mockCancelAnimationFrame,
    performance: {
        now: vi.fn(() => 1000),
    },
});

describe('ASCIIGround', () => {
    let canvas: HTMLCanvasElement;
    let mockContext: Partial<CanvasRenderingContext2D>;
    let defaultOptions: ASCIIGroundOptions;

    beforeEach(() => {
        vi.clearAllMocks();

        mockRequestAnimationFrame.mockImplementation((_callback: FrameRequestCallback) => {
            return 123;
        });

        canvas = document.createElement('canvas');
        canvas.width = 800;
        canvas.height = 600;

        mockContext = {
            fillStyle: '',
            font: '',
            textBaseline: 'top' as CanvasTextBaseline,
            fillRect: vi.fn(),
            fillText: vi.fn(),
            measureText: vi.fn(() => ({ width: 10 } as TextMetrics)),
        };

        vi.spyOn(canvas, 'getContext').mockReturnValue(mockContext as CanvasRenderingContext2D);

        defaultOptions = {
            pattern: 'perlin',
            characters: ['.', ':', ';', '+', '*', '#'],
            speed: 0.01,
        };
    });

    afterEach(() => {
        vi.restoreAllMocks();
    });

    describe('constructor', () => {
        it('should create ASCIIGround instance with default options', () => {
            const ascii = new ASCIIGround(canvas, defaultOptions);
            expect(ascii).toBeInstanceOf(ASCIIGround);
        });

        it('should throw error if canvas context is not available', () => {
            vi.spyOn(canvas, 'getContext').mockReturnValue(null);
            expect(() => new ASCIIGround(canvas, defaultOptions)).toThrow('Could not get 2D context from the canvas.');
        });

        it('should use default values for optional options', () => {
            new ASCIIGround(canvas, defaultOptions).init();
            expect(mockContext.font).toBe('12px monospace');
            expect(mockContext.textBaseline).toBe('top');
        });

        it('should use custom options when provided', () => {
            const customOptions: ASCIIGroundOptions = {
                ...defaultOptions,
                fontSize: 16,
                fontFamily: 'courier',
                color: '#ff0000',
                backgroundColor: '#ffffff',
            };

            new ASCIIGround(canvas, customOptions).init();
            expect(mockContext.font).toBe('16px courier');
        });
    });

    describe('start and stop methods', () => {
        it('should start animation', () => {
            const ascii = new ASCIIGround(canvas, defaultOptions).init();
            ascii.startAnimation();
            expect(mockRequestAnimationFrame).toHaveBeenCalled();
        });

        it('should not start animation if already running', () => {
            const ascii = new ASCIIGround(canvas, defaultOptions).init();
            ascii.startAnimation();
            mockRequestAnimationFrame.mockClear();
            expect(() => ascii.startAnimation()).toThrow('Animation is already running!');
        });

        it('should stop animation', () => {
            const ascii = new ASCIIGround(canvas, defaultOptions).init();
            ascii.startAnimation();
            ascii.stopAnimation();
            expect(mockCancelAnimationFrame).toHaveBeenCalledWith(123);
        });
    });

    describe('updateOptions method', () => {
        it('should update options', () => {
            const ascii = new ASCIIGround(canvas, defaultOptions).init();
            ascii.updateOptions({ speed: 0.05 });
<<<<<<< HEAD
            expect(mockContext.measureText).toHaveBeenCalledWith('M');
=======
            
            expect(mockContext.measureText).toHaveBeenCalledWith('Ｍ');
>>>>>>> 2d3838aa
        });
    });

    describe('resize method', () => {
        it('should resize canvas and recalculate grid', () => {
            const ascii = new ASCIIGround(canvas, defaultOptions).init();
            ascii.resize(1000, 800);
            expect(canvas.width).toBe(1000);
            expect(canvas.height).toBe(800);
        });
    });

    describe('animation patterns', () => {
        it('should handle perlin pattern', () => {
            const ascii = new ASCIIGround(canvas, { ...defaultOptions, pattern: 'perlin' }).init();
            ascii.startAnimation();
            expect(mockRequestAnimationFrame).toHaveBeenCalled();
        });

        it('should handle wave pattern', () => {
            const ascii = new ASCIIGround(canvas, { ...defaultOptions, pattern: 'wave' }).init();
            ascii.startAnimation();
            expect(mockRequestAnimationFrame).toHaveBeenCalled();
        });

        it('should handle rain pattern', () => {
            const ascii = new ASCIIGround(canvas, { ...defaultOptions, pattern: 'rain' }).init();
            ascii.startAnimation();
            expect(mockRequestAnimationFrame).toHaveBeenCalled();
        });

        it('should handle static pattern', () => {
            const ascii = new ASCIIGround(canvas, { ...defaultOptions, pattern: 'static' }).init();
            ascii.startAnimation();
            expect(mockRequestAnimationFrame).toHaveBeenCalled();
        });
    });

    describe('rendering and animation', () => {
        it('should call render methods when animation starts', () => {
            const ascii = new ASCIIGround(canvas, defaultOptions).init();
            ascii.startAnimation();
            expect(mockRequestAnimationFrame).toHaveBeenCalled();
        });

        it('should handle different canvas sizes', () => {
            const testSizes = [
                { width: 100, height: 100 },
                { width: 1920, height: 1080 },
                { width: 50, height: 200 }
            ];

            testSizes.forEach(({ width, height }) => {
                canvas.width = width;
                canvas.height = height;
                const ascii = new ASCIIGround(canvas, defaultOptions).init();
                expect(ascii).toBeInstanceOf(ASCIIGround);
            });
        });

        it('should handle edge case with empty character array', () => {
            const options: ASCIIGroundOptions = {
                ...defaultOptions,
                characters: [],
            };

            const ascii = new ASCIIGround(canvas, options).init();
            expect(ascii).toBeInstanceOf(ASCIIGround);
        });
    });
});

describe('createFullPageBackground', () => {
    let mockCanvas: HTMLCanvasElement;
    let mockContext: Partial<CanvasRenderingContext2D>;

    beforeEach(() => {
        mockCanvas = document.createElement('canvas');

        mockContext = {
            fillStyle: '',
            font: '',
            textBaseline: 'top' as CanvasTextBaseline,
            fillRect: vi.fn(),
            fillText: vi.fn(),
            measureText: vi.fn(() => ({ width: 10 } as TextMetrics)),
        };

        vi.spyOn(mockCanvas, 'getContext').mockReturnValue(mockContext as CanvasRenderingContext2D);
        vi.spyOn(document, 'createElement').mockReturnValue(mockCanvas);
        vi.spyOn(document.body, 'appendChild').mockImplementation(() => mockCanvas);
        
        Object.defineProperty(window, 'innerWidth', { value: 1920, writable: true });
        Object.defineProperty(window, 'innerHeight', { value: 1080, writable: true });
    });

    afterEach(() => {
        vi.restoreAllMocks();
    });

    it('should create full page background', () => {
        const options: ASCIIGroundOptions = {
            pattern: 'perlin',
            characters: ['.', ':', ';', '+', '*', '#'],
            speed: 0.01,
        };

        const ascii = createFullPageBackground(options).init();
        expect(ascii).toBeInstanceOf(ASCIIGround);
        expect(mockCanvas).toBeDefined();
    });

    it('should set up canvas styles correctly', () => {
        const options: ASCIIGroundOptions = {
            pattern: 'wave',
            characters: ['~', '-', '=', '#'],
            speed: 0.02,
        };

        createFullPageBackground(options);
        expect(mockCanvas.style.position).toBe('fixed');
        expect(mockCanvas.style.top).toBe('0px');
        expect(mockCanvas.style.left).toBe('0px');
        expect(mockCanvas.style.width).toBe('100%');
        expect(mockCanvas.style.height).toBe('100%');
        expect(mockCanvas.style.zIndex).toBe('-1');
        expect(mockCanvas.style.pointerEvents).toBe('none');
    });

    it('should handle window resize events', () => {
        const options: ASCIIGroundOptions = {
            pattern: 'static',
            characters: [' ', '.', '*', '#'],
            speed: 0.1,
        };

        createFullPageBackground(options);
        Object.defineProperty(window, 'innerWidth', { value: 1600, writable: true });
        Object.defineProperty(window, 'innerHeight', { value: 900, writable: true });
    
        const resizeEvent = new Event('resize');
        window.dispatchEvent(resizeEvent);
        expect(mockCanvas.width).toBe(1600);
        expect(mockCanvas.height).toBe(900);
    });
});<|MERGE_RESOLUTION|>--- conflicted
+++ resolved
@@ -1,13 +1,13 @@
 import { describe, it, expect, beforeEach, vi, afterEach } from 'vitest';
 import { ASCIIGround, createFullPageBackground, type ASCIIGroundOptions } from '../index';
 
-// Setup global mocks
 const mockRequestAnimationFrame = vi.fn();
 const mockCancelAnimationFrame = vi.fn();
 
 Object.assign(globalThis, {
     requestAnimationFrame: mockRequestAnimationFrame,
     cancelAnimationFrame: mockCancelAnimationFrame,
+
     performance: {
         now: vi.fn(() => 1000),
     },
@@ -108,12 +108,7 @@
         it('should update options', () => {
             const ascii = new ASCIIGround(canvas, defaultOptions).init();
             ascii.updateOptions({ speed: 0.05 });
-<<<<<<< HEAD
-            expect(mockContext.measureText).toHaveBeenCalledWith('M');
-=======
-            
             expect(mockContext.measureText).toHaveBeenCalledWith('Ｍ');
->>>>>>> 2d3838aa
         });
     });
 
